--- conflicted
+++ resolved
@@ -5,13 +5,8 @@
 # granted to it by virtue of its status as an intergovernmental organisation
 # nor does it submit to any jurisdiction.
 
-<<<<<<< HEAD
 from loki.analyse import DataFlowAnalysis
-from loki.expression import Variable
-=======
-from loki.analyse import dataflow_analysis_attached
 from loki.expression import symbols as sym, Variable
->>>>>>> 48c5cbfe
 from loki.ir import (
     CallStatement, PragmaRegion, Section, FindNodes,
     FindVariables, Transformer, is_loki_pragma,
