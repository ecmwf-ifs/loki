--- conflicted
+++ resolved
@@ -1329,13 +1329,8 @@
 
 def test_nested_derived_type_substitution():
     """
-<<<<<<< HEAD
-    Test that SubstituteExpressions can properly replace replace
-    scalar parents when type is not changed
-=======
     Test that :any:`SubstituteExpressions` can properly replace scalar
     parents when type is not changed
->>>>>>> 8e5c155c
     """
 
     type_int = SymbolAttributes(dtype=BasicType.INTEGER)
