--- conflicted
+++ resolved
@@ -1300,7 +1300,6 @@
     cg_path.with_suffix('.pdf').unlink()
 
 
-<<<<<<< HEAD
 def test_scheduler_qualify_names():
     """
     Make sure qualified names are all lower case
@@ -1323,7 +1322,7 @@
     assert item.qualify_names(item.children) == (
         ('#routine', 'yet_another_mod#routine', 'other_mod#routine', 'more_mod#routine'),
     )
-=======
+
 @pytest.mark.parametrize('frontend', available_frontends())
 def test_scheduler_nested_type_enrichment(frontend, config):
     """
@@ -1483,5 +1482,4 @@
         assert call.function.parent.parent.type.dtype.name == 'third_type'
         assert isinstance(call.function.parent.parent.type.dtype.typedef, TypeDef)
 
-    rmtree(workdir)
->>>>>>> 833959e8
+    rmtree(workdir)