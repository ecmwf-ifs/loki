# (C) Copyright 2018- ECMWF.
# This software is licensed under the terms of the Apache Licence Version 2.0
# which can be obtained at http://www.apache.org/licenses/LICENSE-2.0.
# In applying this licence, ECMWF does not waive the privileges and immunities
# granted to it by virtue of its status as an intergovernmental organisation
# nor does it submit to any jurisdiction.

# pylint: disable=too-many-lines
"""
Specialised test that exercises the bulk-processing capabilities and
source-injection mechanism provided by the `loki.scheduler` and
`loki.task` sub-modules.

Test directory structure

 - projA:
   - include
     - another_l1.intfb.h
     - another_l2.intfb.h
   - source
     - another_l1
     - another_l2
   - module
     - header_mod
       * header_type
     - driverA_mod
     - kernelA_mod
     - compute_l1_mod
     - compute_l2_mod
     - driverB_mod
     - kernelB_mod
     - driverC_mod
     - kernelC_mod
     - driverD_mod
     - kernelD_mod

 - projB:
   - external
     - ext_driver_mod
   - module
     - ext_kernel_mod

 - projC:
   - util
     - proj_c_util_mod
       * routine_one
       * routine_two
"""

import importlib
import re
from pathlib import Path
from shutil import rmtree
import pytest

from conftest import available_frontends
from loki import (
    Scheduler, SchedulerConfig, DependencyTransformation, FP, OFP,
    HAVE_FP, HAVE_OFP, REGEX, Sourcefile, FindNodes, CallStatement,
    fexprgen, Transformation, BasicType, CMakePlanner, Subroutine,
    SubroutineItem, ProcedureBindingItem, gettempdir, ProcedureSymbol,
    ProcedureType, DerivedType, TypeDef, Scalar, Array, FindInlineCalls
)


pytestmark = pytest.mark.skipif(not HAVE_FP and not HAVE_OFP, reason='Fparser and OFP not available')


@pytest.fixture(scope='module', name='here')
def fixture_here():
    return Path(__file__).parent


@pytest.fixture(name='config')
def fixture_config():
    """
    Default configuration dict with basic options.
    """
    return {
        'default': {
            'mode': 'idem',
            'role': 'kernel',
            'expand': True,
            'strict': True,
            'disable': ['abort']
        },
        'routines': []
    }


@pytest.fixture(name='frontend')
def fixture_frontend():
    """
    Frontend to use.

    Not parametrizing the tests as the scheduler functionality should be
    independent from the specific frontend used. Cannot use OMNI for this
    as not all tests have dependencies fully resolved.
    """
    return FP if HAVE_FP else OFP


class VisGraphWrapper:
    """
    Testing utility to parse the generated callgraph visualisation.
    """

    _re_nodes = re.compile(r'\s*\"?(?P<node>[\w%#./]+)\"? \[colo', re.IGNORECASE)
    _re_edges = re.compile(r'\s*\"?(?P<parent>[\w%#./]+)\"? -> \"?(?P<child>[\w%#./]+)\"?', re.IGNORECASE)

    def __init__(self, path):
        with Path(path).open('r') as f:
            self.text = f.read()

    @property
    def nodes(self):
        return list(self._re_nodes.findall(self.text))

    @property
    def edges(self):
        return list(self._re_edges.findall(self.text))


@pytest.mark.skipif(importlib.util.find_spec('graphviz') is None, reason='Graphviz is not installed')
@pytest.mark.parametrize('with_file_graph', [True, False, 'filegraph_simple'])
def test_scheduler_graph_simple(here, config, frontend, with_file_graph):
    """
    Create a simple task graph from a single sub-project:

    projA: driverA -> kernelA -> compute_l1 -> compute_l2
                           |
                           | --> another_l1 -> another_l2
    """
    projA = here/'sources/projA'

    scheduler = Scheduler(
        paths=projA, includes=projA/'include', config=config,
        seed_routines=['driverA'], frontend=frontend
    )

    expected_items = [
        'driverA_mod#driverA', 'kernelA_mod#kernelA',
        'compute_l1_mod#compute_l1', 'compute_l2_mod#compute_l2',
        '#another_l1', '#another_l2'
    ]
    expected_dependencies = [
        ('driverA_mod#driverA', 'kernelA_mod#kernelA'),
        ('kernelA_mod#kernelA', 'compute_l1_mod#compute_l1'),
        ('compute_l1_mod#compute_l1', 'compute_l2_mod#compute_l2'),
        ('kernelA_mod#kernelA', '#another_l1'),
        ('#another_l1', '#another_l2'),
    ]
    assert all(n in scheduler.items for n in expected_items)
    assert all(e in scheduler.dependencies for e in expected_dependencies)

    if with_file_graph:
        file_graph = scheduler.file_graph
        expected_files = [
            'module/driverA_mod.f90', 'module/kernelA_mod.F90',
            'module/compute_l1_mod.f90', 'module/compute_l2_mod.f90',
            'source/another_l1.F90', 'source/another_l2.F90',
        ]
        expected_file_dependencies = [
            ('module/driverA_mod.f90', 'module/kernelA_mod.F90'),
            ('module/kernelA_mod.F90', 'module/compute_l1_mod.f90'),
            ('module/compute_l1_mod.f90', 'module/compute_l2_mod.f90'),
            ('module/kernelA_mod.F90', 'source/another_l1.F90'),
            ('source/another_l1.F90', 'source/another_l2.F90'),
        ]
        assert all(Path(n) in file_graph for n in expected_files)
        assert all((Path(a), Path(b)) in file_graph.edges for a, b in expected_file_dependencies)

    # Testing of callgraph visualisation
    cg_path = here/'callgraph_simple'
    if not isinstance(with_file_graph, bool):
        with_file_graph = here/with_file_graph
    scheduler.callgraph(cg_path, with_file_graph=with_file_graph)

    vgraph = VisGraphWrapper(cg_path)
    assert all(n.upper() in vgraph.nodes for n in expected_items)
    assert all((e[0].upper(), e[1].upper()) in vgraph.edges for e in expected_dependencies)

    if with_file_graph:
        if isinstance(with_file_graph, bool):
            fg_path = cg_path.with_name(f'{cg_path.stem}_file_graph{cg_path.suffix}')
        else:
            fg_path = here/with_file_graph
        fgraph = VisGraphWrapper(fg_path)
        assert all(n in fgraph.nodes for n in expected_files)
        assert all((e[0], e[1]) in fgraph.edges for e in expected_file_dependencies)

        fg_path.unlink()
        fg_path.with_suffix('.pdf').unlink(missing_ok=True)

    cg_path.unlink()
    cg_path.with_suffix('.pdf').unlink(missing_ok=True)


@pytest.mark.skipif(importlib.util.find_spec('graphviz') is None, reason='Graphviz is not installed')
def test_scheduler_graph_partial(here, config, frontend):
    """
    Create a sub-graph from a select set of branches in  single project:

    projA: compute_l1 -> compute_l2

           another_l1 -> another_l2
    """
    projA = here/'sources/projA'

    config['routine'] = [
        {
            'name': 'compute_l1',
            'role': 'driver',
            'expand': True,
        }, {
            'name': 'another_l1',
            'role': 'driver',
            'expand': True,
        },
    ]

    scheduler = Scheduler(paths=projA, includes=projA/'include', config=config, frontend=frontend)

    expected_items = [
        'compute_l1_mod#compute_l1', 'compute_l2_mod#compute_l2', '#another_l1', '#another_l2'
    ]
    expected_dependencies = [
        ('compute_l1_mod#compute_l1', 'compute_l2_mod#compute_l2'),
        ('#another_l1', '#another_l2')
    ]

    # Check the correct sub-graph is generated
    assert all(n in scheduler.items for n in expected_items)
    assert all(e in scheduler.dependencies for e in expected_dependencies)
    assert 'driverA' not in scheduler.items
    assert 'kernelA' not in scheduler.items

    # Testing of callgraph visualisation
    cg_path = here/'callgraph_partial'
    scheduler.callgraph(cg_path)

    vgraph = VisGraphWrapper(cg_path)
    assert all(n.upper() in vgraph.nodes for n in expected_items)
    assert all((e[0].upper(), e[1].upper()) in vgraph.edges for e in expected_dependencies)
    assert 'DRIVERA' not in vgraph.nodes
    assert 'KERNELA' not in vgraph.nodes

    cg_path.unlink()
    if cg_path.with_suffix('.pdf').exists():
        cg_path.with_suffix('.pdf').unlink()


@pytest.mark.skipif(importlib.util.find_spec('graphviz') is None, reason='Graphviz is not installed')
def test_scheduler_graph_config_file(here, frontend):
    """
    Create a sub-graph from a branches using a config file:

    projA: compute_l1 -> compute_l2

           another_l1 -> another_l2
    """
    projA = here/'sources/projA'
    config = projA/'scheduler_partial.config'

    scheduler = Scheduler(paths=projA, includes=projA/'include', config=config, frontend=frontend)

    expected_items = ['compute_l1_mod#compute_l1', '#another_l1', '#another_l2']
    expected_dependencies = [('#another_l1', '#another_l2')]

    # Check the correct sub-graph is generated
    assert all(n in scheduler.items for n in expected_items)
    assert all(e in scheduler.dependencies for e in expected_dependencies)
    assert 'compute_l2' not in scheduler.items  # We're blocking `compute_l2` in config file

    # Testing of callgraph visualisation
    cg_path = here/'callgraph_config_file'
    scheduler.callgraph(cg_path)

    vgraph = VisGraphWrapper(cg_path)
    assert all(n.upper() in vgraph.nodes for n in expected_items)
    assert all((e[0].upper(), e[1].upper()) in vgraph.edges for e in expected_dependencies)
    assert 'COMPUTE_L2_MOD#COMPUTE_L2' in vgraph.nodes  # We're blocking this, but it's still in the VGraph
    assert ('COMPUTE_L1_MOD#COMPUTE_L1', 'COMPUTE_L2_MOD#COMPUTE_L2') in vgraph.edges
    assert len(vgraph.nodes) == 4
    assert len(vgraph.edges) == 2

    cg_path.unlink()
    if cg_path.with_suffix('.pdf').exists():
        cg_path.with_suffix('.pdf').unlink()


@pytest.mark.skipif(importlib.util.find_spec('graphviz') is None, reason='Graphviz is not installed')
def test_scheduler_graph_blocked(here, config, frontend):
    """
    Create a simple task graph with a single branch blocked:

    projA: driverA -> kernelA -> compute_l1 -> compute_l2
                           |
                           X --> <blocked>
    """
    projA = here/'sources/projA'

    config['default']['block'] = ['another_l1']

    scheduler = Scheduler(
        paths=projA, includes=projA/'include', config=config,
        seed_routines=['driverA'], frontend=frontend
    )

    expected_items = [
        'driverA_mod#driverA', 'kernelA_mod#kernelA', 'compute_l1_mod#compute_l1', 'compute_l2_mod#compute_l2'
    ]
    expected_dependencies = [
        ('driverA_mod#driverA', 'kernelA_mod#kernelA'),
        ('kernelA_mod#kernelA', 'compute_l1_mod#compute_l1'),
        ('compute_l1_mod#compute_l1', 'compute_l2_mod#compute_l2'),
    ]

    assert all(n in scheduler.items for n in expected_items)
    assert all(e in scheduler.dependencies for e in expected_dependencies)

    assert '#another_l1' not in scheduler.items
    assert '#another_l2' not in scheduler.items
    assert ('kernelA', 'another_l1') not in scheduler.dependencies
    assert ('another_l1', 'another_l2') not in scheduler.dependencies

    # Testing of callgraph visualisation
    cg_path = here/'callgraph_block'
    scheduler.callgraph(cg_path)

    vgraph = VisGraphWrapper(cg_path)
    assert all(n.upper() in vgraph.nodes for n in expected_items)
    assert all((e[0].upper(), e[1].upper()) in vgraph.edges for e in expected_dependencies)
    assert '#ANOTHER_L1' in vgraph.nodes  # We're blocking this, but it's still in the VGraph
    assert '#ANOTHER_L2' not in vgraph.nodes
    assert ('KERNELA_MOD#KERNELA', '#ANOTHER_L1') in vgraph.edges
    assert len(vgraph.nodes) == 5
    assert len(vgraph.edges) == 4

    cg_path.unlink()
    if cg_path.with_suffix('.pdf').exists():
        cg_path.with_suffix('.pdf').unlink()


def test_scheduler_definitions(here, config, frontend):
    """
    Create a simple task graph with and inject type info via `definitions`.

    projA: driverA -> kernelA -> compute_l1 -> compute_l2
                           |
                     <header_type>
                           | --> another_l1 -> another_l2
    """
    projA = here/'sources/projA'

    header = Sourcefile.from_file(projA/'module/header_mod.f90', frontend=frontend)

    scheduler = Scheduler(
        paths=projA, definitions=header['header_mod'], includes=projA/'include',
        config=config, seed_routines=['driverA'], frontend=frontend
    )

    driver = scheduler.item_map['drivera_mod#drivera'].routine
    call = FindNodes(CallStatement).visit(driver.body)[0]
    assert call.arguments[0].parent.type.dtype.typedef is not BasicType.DEFERRED
    assert fexprgen(call.arguments[0].shape) == '(:,)'
    assert call.arguments[1].parent.type.dtype.typedef is not BasicType.DEFERRED
    assert fexprgen(call.arguments[1].shape) == '(3, 3)'


def test_scheduler_process(here, config, frontend):
    """
    Create a simple task graph from a single sub-project
    and apply a simple transformation to it.

    projA: driverA -> kernelA -> compute_l1 -> compute_l2
                           |      <driver>      <kernel>
                           |
                           | --> another_l1 -> another_l2
                                  <driver>      <kernel>
    """
    projA = here/'sources/projA'

    config['routine'] = [
        {
            'name': 'compute_l1',
            'role': 'driver',
            'expand': True,
        }, {
            'name': 'another_l1',
            'role': 'driver',
            'expand': True,
        },
    ]

    scheduler = Scheduler(paths=projA, includes=projA/'include', config=config, frontend=frontend)

    class AppendRole(Transformation):
        """
        Simply append role to subroutine names.
        """
        def transform_subroutine(self, routine, **kwargs):
            role = kwargs.get('role', None)
            routine.name += f'_{role}'

    # Apply re-naming transformation and check result
    scheduler.process(transformation=AppendRole())
    assert scheduler.item_map['compute_l1_mod#compute_l1'].routine.name == 'compute_l1_driver'
    assert scheduler.item_map['compute_l2_mod#compute_l2'].routine.name == 'compute_l2_kernel'
    assert scheduler.item_map['#another_l1'].routine.name == 'another_l1_driver'
    assert scheduler.item_map['#another_l2'].routine.name == 'another_l2_kernel'


@pytest.mark.skipif(importlib.util.find_spec('graphviz') is None, reason='Graphviz is not installed')
def test_scheduler_graph_multiple_combined(here, config, frontend):
    """
    Create a single task graph spanning two projects

    projA: driverB -> kernelB -> compute_l1<replicated> -> compute_l2
                         |
    projB:          ext_driver -> ext_kernel
    """
    projA = here/'sources/projA'
    projB = here/'sources/projB'

    scheduler = Scheduler(
        paths=[projA, projB], includes=projA/'include', config=config,
        seed_routines=['driverB'], frontend=frontend
    )

    expected_items = [
        'driverB_mod#driverB', 'kernelB_mod#kernelB',
        'compute_l1_mod#compute_l1', 'compute_l2_mod#compute_l2',
        'ext_driver_mod#ext_driver', 'ext_kernel_mod#ext_kernel'
    ]
    expected_dependencies = [
        ('driverB_mod#driverB', 'kernelB_mod#kernelB'),
        ('kernelB_mod#kernelB', 'compute_l1_mod#compute_l1'),
        ('compute_l1_mod#compute_l1', 'compute_l2_mod#compute_l2'),
        ('kernelB_mod#kernelB', 'ext_driver_mod#ext_driver'),
        ('ext_driver_mod#ext_driver', 'ext_kernel_mod#ext_kernel'),
    ]
    assert all(n in scheduler.items for n in expected_items)
    assert all(e in scheduler.dependencies for e in expected_dependencies)

    # Testing of callgraph visualisation
    cg_path = here/'callgraph_multiple_combined'
    scheduler.callgraph(cg_path)

    vgraph = VisGraphWrapper(cg_path)
    assert all(n.upper() in vgraph.nodes for n in expected_items)
    assert all((e[0].upper(), e[1].upper()) in vgraph.edges for e in expected_dependencies)

    cg_path.unlink()
    if cg_path.with_suffix('.pdf').exists():
        cg_path.with_suffix('.pdf').unlink()


@pytest.mark.skipif(importlib.util.find_spec('graphviz') is None, reason='Graphviz is not installed')
def test_scheduler_graph_multiple_separate(here, config, frontend):
    """
    Tests combining two scheduler graphs, where that an individual
    sub-branch is pruned in the driver schedule, while IPA meta-info
    is still injected to create a seamless jump between two distinct
    schedules for projA and projB

    projA: driverB -> kernelB -> compute_l1<replicated> -> compute_l2
                         |
                     <ext_driver>

    projB:            ext_driver -> ext_kernel
    """
    projA = here/'sources/projA'
    projB = here/'sources/projB'

    configA = config.copy()
    configA['routine'] = [
        {
            'name': 'kernelB',
            'role': 'kernel',
            'ignore': ['ext_driver'],
            'enrich': ['ext_driver'],
        },
    ]

    schedulerA = Scheduler(
        paths=[projA, projB], includes=projA/'include', config=configA,
        seed_routines=['driverB'], frontend=frontend
    )

    expected_itemsA = [
        'driverB_mod#driverB', 'kernelB_mod#kernelB',
        'compute_l1_mod#compute_l1', 'compute_l2_mod#compute_l2',
    ]
    expected_dependenciesA = [
        ('driverB_mod#driverB', 'kernelB_mod#kernelB'),
        ('kernelB_mod#kernelB', 'compute_l1_mod#compute_l1'),
        ('compute_l1_mod#compute_l1', 'compute_l2_mod#compute_l2'),
     ]

    assert all(n in schedulerA.items for n in expected_itemsA)
    assert all(e in schedulerA.dependencies for e in expected_dependenciesA)
    # assert 'ext_driver' not in schedulerA.items
    # assert 'ext_kernel' not in schedulerA.items

    # Test callgraph visualisation
    cg_path = here/'callgraph_multiple_separate_A'
    schedulerA.callgraph(cg_path)

    vgraph = VisGraphWrapper(cg_path)
    assert all(n.upper() in vgraph.nodes for n in expected_itemsA)
    assert all((e[0].upper(), e[1].upper()) in vgraph.edges for e in expected_dependenciesA)

    cg_path.unlink()
    if cg_path.with_suffix('.pdf').exists():
        cg_path.with_suffix('.pdf').unlink()

    # Test second scheduler instance that holds the receiver items
    configB = config.copy()
    configB['routine'] = [
        {
            'name': 'ext_driver',
            'role': 'kernel',
        },
    ]

    schedulerB = Scheduler(
        paths=projB, config=configB, seed_routines=['ext_driver'],
        frontend=frontend
    )

    # TODO: Technically we should check that the role=kernel has been honoured in B
    assert 'ext_driver_mod#ext_driver' in schedulerB.items
    assert 'ext_kernel_mod#ext_kernel' in schedulerB.items
    assert ('ext_driver_mod#ext_driver', 'ext_kernel_mod#ext_kernel') in schedulerB.dependencies

    # Check that the call from kernelB to ext_driver has been enriched with IPA meta-info
    call = FindNodes(CallStatement).visit(schedulerA.item_map['kernelb_mod#kernelb'].routine.body)[1]
    assert isinstance(call.routine, Subroutine)
    assert fexprgen(call.routine.arguments) == '(vector(:), matrix(:, :))'

    # Test callgraph visualisation
    cg_path = here/'callgraph_multiple_separate_B'
    schedulerB.callgraph(cg_path)

    vgraphB = VisGraphWrapper(cg_path)
    assert 'EXT_DRIVER_MOD#EXT_DRIVER' in vgraphB.nodes
    assert 'EXT_KERNEL_MOD#EXT_KERNEL' in vgraphB.nodes
    assert ('EXT_DRIVER_MOD#EXT_DRIVER', 'EXT_KERNEL_MOD#EXT_KERNEL') in vgraphB.edges

    cg_path.unlink()
    if cg_path.with_suffix('.pdf').exists():
        cg_path.with_suffix('.pdf').unlink()


def test_scheduler_module_dependency(here, config, frontend):
    """
    Ensure dependency chasing is done correctly, even with surboutines
    that do not match module names.

    projA: driverC -> kernelC -> compute_l1<replicated> -> compute_l2
                           |
    projC:                 | --> routine_one -> routine_two
    """
    projA = here/'sources/projA'
    projC = here/'sources/projC'

    scheduler = Scheduler(
        paths=[projA, projC], includes=projA/'include', config=config,
        seed_routines=['driverC'], frontend=frontend
    )

    expected_items = [
        'driverC_mod#driverC', 'kernelC_mod#kernelC',
        'compute_l1_mod#compute_l1', 'compute_l2_mod#compute_l2',
        'proj_c_util_mod#routine_one', 'proj_c_util_mod#routine_two'
    ]
    expected_dependencies = [
        ('driverC_mod#driverC', 'kernelC_mod#kernelC'),
        ('kernelC_mod#kernelC', 'compute_l1_mod#compute_l1'),
        ('compute_l1_mod#compute_l1', 'compute_l2_mod#compute_l2'),
        ('kernelC_mod#kernelC', 'proj_c_util_mod#routine_one'),
        ('proj_c_util_mod#routine_one', 'proj_c_util_mod#routine_two'),
    ]
    assert all(n in scheduler.items for n in expected_items)
    assert all(e in scheduler.dependencies for e in expected_dependencies)

    # Ensure that we got the right routines from the module
    assert scheduler.item_map['proj_c_util_mod#routine_one'].routine.name == 'routine_one'
    assert scheduler.item_map['proj_c_util_mod#routine_two'].routine.name == 'routine_two'


def test_scheduler_module_dependencies_unqualified(here, config, frontend):
    """
    Ensure dependency chasing is done correctly for unqualified module imports.

    projA: driverD -> kernelD -> compute_l1<replicated> -> compute_l2
                           |
                    < proj_c_util_mod>
                           |
    projC:                 | --> routine_one -> routine_two
    """
    projA = here/'sources/projA'
    projC = here/'sources/projC'

    scheduler = Scheduler(
        paths=[projA, projC], includes=projA/'include', config=config,
        seed_routines=['driverD'], frontend=frontend
    )

    expected_items = [
        'driverD_mod#driverD', 'kernelD_mod#kernelD',
        'compute_l1_mod#compute_l1', 'compute_l2_mod#compute_l2',
        'proj_c_util_mod#routine_one', 'proj_c_util_mod#routine_two'
    ]
    expected_dependencies = [
        ('driverD_mod#driverD', 'kernelD_mod#kernelD'),
        ('kernelD_mod#kernelD', 'compute_l1_mod#compute_l1'),
        ('compute_l1_mod#compute_l1', 'compute_l2_mod#compute_l2'),
        ('kernelD_mod#kernelD', 'proj_c_util_mod#routine_one'),
        ('proj_c_util_mod#routine_one', 'proj_c_util_mod#routine_two'),
    ]
    assert all(n in scheduler.items for n in expected_items)
    assert all(e in scheduler.dependencies for e in expected_dependencies)

    # Ensure that we got the right routines from the module
    assert scheduler.item_map['proj_c_util_mod#routine_one'].routine.name == 'routine_one'
    assert scheduler.item_map['proj_c_util_mod#routine_two'].routine.name == 'routine_two'


def test_scheduler_missing_files(here, config, frontend):
    """
    Ensure that ``strict=True`` triggers failure if source paths are
    missing and that ``strict=Files`` goes through gracefully.

    projA: driverC -> kernelC -> compute_l1<replicated> -> compute_l2
                           |
    projC:                 < cannot find path >
    """
    projA = here/'sources/projA'

    config['default']['strict'] = True
    with pytest.raises(FileNotFoundError):
        scheduler = Scheduler(
            paths=[projA], includes=projA/'include', config=config,
            seed_routines=['driverC'], frontend=frontend
        )

    config['default']['strict'] = False
    scheduler = Scheduler(
        paths=[projA], includes=projA/'include', config=config,
        seed_routines=['driverC'], frontend=frontend
    )

    expected_items = [
        'driverC_mod#driverC', 'kernelC_mod#kernelC',
        'compute_l1_mod#compute_l1', 'compute_l2_mod#compute_l2'
    ]
    expected_dependencies = [
        ('driverC_mod#driverC', 'kernelC_mod#kernelC'),
        ('kernelC_mod#kernelC', 'compute_l1_mod#compute_l1'),
        ('compute_l1_mod#compute_l1', 'compute_l2_mod#compute_l2'),
    ]
    assert all(n in scheduler.items for n in expected_items)
    assert all(e in scheduler.dependencies for e in expected_dependencies)

    # Ensure that the missing items are not in the graph
    assert 'proj_c_util_mod#routine_one' not in scheduler.items
    assert 'proj_c_util_mod#routine_two' not in scheduler.items


def test_scheduler_dependencies_ignore(here, frontend):
    """
    Test multi-lib transformation by applying the :any:`DependencyTransformation`
    over two distinct projects with two distinct invocations.

    projA: driverB -> kernelB -> compute_l1<replicated> -> compute_l2
                         |
    projB:          ext_driver -> ext_kernel
    """
    projA = here/'sources/projA'
    projB = here/'sources/projB'

    configA = SchedulerConfig.from_dict({
        'default': {'role': 'kernel', 'expand': True, 'strict': True},
        'routine': [
            {'name': 'driverB', 'role': 'driver'},
            {'name': 'kernelB', 'ignore': ['ext_driver']},
        ]
    })

    configB = SchedulerConfig.from_dict({
        'default': {'role': 'kernel', 'expand': True, 'strict': True},
        'routine': [
            {'name': 'ext_driver', 'role': 'kernel'}
        ]
    })

    schedulerA = Scheduler(paths=[projA, projB], includes=projA/'include', config=configA, frontend=frontend)

    schedulerB = Scheduler(paths=projB, includes=projB/'include', config=configB, frontend=frontend)

    assert all(n in schedulerA.items for n in [
        'driverB_mod#driverB', 'kernelB_mod#kernelB',
        'compute_l1_mod#compute_l1', 'compute_l2_mod#compute_l2'
    ])
    assert 'ext_driver_mod#ext_driver' not in schedulerA.items
    assert 'ext_kernel_mod#ext_kernel' not in schedulerA.items

    assert all(n in schedulerB.items for n in ['ext_driver_mod#ext_driver', 'ext_kernel_mod#ext_kernel'])

    # Apply dependency injection transformation and ensure only the root driver is not transformed
    dependency = DependencyTransformation(suffix='_test', mode='module', module_suffix='_mod')
    schedulerA.process(transformation=dependency)

    assert schedulerA.items[0].source.all_subroutines[0].name == 'driverB'
    assert schedulerA.items[1].source.all_subroutines[0].name == 'kernelB_test'
    assert schedulerA.items[2].source.all_subroutines[0].name == 'compute_l1_test'
    assert schedulerA.items[3].source.all_subroutines[0].name == 'compute_l2_test'

    # For the second target lib, we want the driver to be converted
    schedulerB.process(transformation=dependency)

    # Repeat processing to ensure DependencyTransform is idempotent
    schedulerB.process(transformation=dependency)

    assert schedulerB.items[0].source.all_subroutines[0].name == 'ext_driver_test'
    assert schedulerB.items[1].source.all_subroutines[0].name == 'ext_kernel_test'


def test_scheduler_cmake_planner(here, frontend):
    """
    Test the plan generation feature over a call hierarchy spanning two
    distinctive projects.

    projA: driverB -> kernelB -> compute_l1<replicated> -> compute_l2
                         |
    projB:          ext_driver -> ext_kernel
    """

    sourcedir = here/'sources'
    proj_a = sourcedir/'projA'
    proj_b = sourcedir/'projB'

    config = SchedulerConfig.from_dict({
        'default': {'role': 'kernel', 'expand': True, 'strict': True},
        'routine': [
            {'name': 'driverB', 'role': 'driver'},
            {'name': 'kernelB', 'ignore': ['ext_driver']},
        ]
    })

    # Populate the scheduler
    # (this is the same as SchedulerA in test_scheduler_dependencies_ignore, so no need to
    # check scheduler set-up itself)
    scheduler = Scheduler(
        paths=[proj_a, proj_b], includes=proj_a/'include',
        config=config, frontend=frontend
    )

    # Apply the transformation
    builddir = here/'scheduler_cmake_planner_dummy_dir'
    builddir.mkdir(exist_ok=True)
    planfile = builddir/'loki_plan.cmake'

    planner = CMakePlanner(rootpath=sourcedir, mode='foobar', build=builddir)
    scheduler.process(transformation=planner)

    # Validate the generated lists
    expected_files = {
        proj_a/'module/driverB_mod.f90', proj_a/'module/kernelB_mod.F90',
        proj_a/'module/compute_l1_mod.f90', proj_a/'module/compute_l2_mod.f90'
    }

    assert set(planner.sources_to_remove) == {f.relative_to(sourcedir) for f in expected_files}
    assert set(planner.sources_to_append) == {
        (builddir/f.stem).with_suffix('.foobar.F90') for f in expected_files
    }
    assert set(planner.sources_to_transform) == {f.relative_to(sourcedir) for f in expected_files}

    # Write the plan file
    planner.write_planfile(planfile)

    # Validate the plan file content
    plan_pattern = re.compile(r'set\(\s*(\w+)\s*(.*?)\s*\)', re.DOTALL)

    loki_plan = planfile.read_text()
    plan_dict = {k: v.split() for k, v in plan_pattern.findall(loki_plan)}
    plan_dict = {k: {Path(s).stem for s in v} for k, v in plan_dict.items()}

    expected_files = {
        'driverB_mod', 'kernelB_mod',
        'compute_l1_mod', 'compute_l2_mod'
    }

    assert 'LOKI_SOURCES_TO_TRANSFORM' in plan_dict
    assert plan_dict['LOKI_SOURCES_TO_TRANSFORM'] == expected_files

    assert 'LOKI_SOURCES_TO_REMOVE' in plan_dict
    assert plan_dict['LOKI_SOURCES_TO_REMOVE'] == expected_files

    assert 'LOKI_SOURCES_TO_APPEND' in plan_dict
    assert plan_dict['LOKI_SOURCES_TO_APPEND'] == {
        f'{name}.foobar' for name in expected_files
    }

    planfile.unlink()
    builddir.rmdir()


def test_scheduler_item(here):
    """
    Test the basic regex frontend nodes in :any:`Item` objects for fast dependency detection.
    """
    filepath = here/'sources/sourcefile_item.f90'
    sourcefile = Sourcefile.from_file(filepath, frontend=REGEX)

    available_names = [f'#{r.name}' for r in sourcefile.subroutines]
    available_names += [f'{m.name}#{r.name}' for m in sourcefile.modules for r in m.subroutines]

    item_a = SubroutineItem(name='#routine_a', source=sourcefile)
    assert item_a.calls == ('routine_b',)
    assert not item_a.members
    assert item_a.children == ('routine_b',)
    assert item_a.qualify_names(item_a.children, available_names) == ('#routine_b',)
    assert item_a.targets == item_a.children

    item_module = SubroutineItem(name='some_module#module_routine', source=sourcefile)
    assert item_module.calls == ('routine_b',)
    assert not item_module.members
    assert item_module.children == ('routine_b',)
    assert item_module.qualify_names(item_module.children, available_names) == ('#routine_b',)
    assert item_module.targets == item_module.children

    item_b = SubroutineItem(name='#routine_b', source=sourcefile)
    assert item_b.calls == ('contained_c', 'routine_a')
    assert 'contained_c' in item_b.members
    assert 'contained_d' in item_b.members
    assert item_b.children == ('routine_a',)
    assert item_b.qualify_names(item_b.children, available_names) == ('#routine_a',)
    assert item_b.targets == ('contained_c', 'routine_a')

    item_b = SubroutineItem(name='#routine_b', source=sourcefile, config={'disable': ['routine_a']})
    assert item_b.calls == ('contained_c', 'routine_a')
    assert 'contained_c' in item_b.members
    assert 'contained_d' in item_b.members
    assert not item_b.children
    assert not item_b.qualify_names(item_b.children, available_names)
    assert item_b.targets == ('contained_c',)

    item_b = SubroutineItem(name='#routine_b', source=sourcefile, config={'ignore': ['routine_a']})
    assert item_b.calls == ('contained_c', 'routine_a')
    assert 'contained_c' in item_b.members
    assert 'contained_d' in item_b.members
    assert item_b.children == ('routine_a',)
    assert item_b.qualify_names(item_b.children, available_names) == ('#routine_a',)
    assert item_b.targets == ('contained_c',)

    item_b = SubroutineItem(name='#routine_b', source=sourcefile, config={'block': ['routine_a']})
    assert item_b.calls == ('contained_c', 'routine_a')
    assert 'contained_c' in item_b.members
    assert 'contained_d' in item_b.members
    assert item_b.children == ('routine_a',)
    assert item_b.qualify_names(item_b.children, available_names) == ('#routine_a',)
    assert item_b.targets == ('contained_c',)


def test_scheduler_item_children(here):
    """
    Make sure children are correct and unique for items
    """
    config = SchedulerConfig.from_dict({
        'default': {'role': 'kernel', 'expand': True, 'strict': True},
        'routine': [
            {'name': 'driver', 'role': 'driver'},
            {'name': 'another_driver', 'role': 'driver'}
        ]
    })

    proj_hoist = here/'sources/projHoist'

    scheduler = Scheduler(paths=proj_hoist, config=config)

    assert scheduler.item_map['transformation_module_hoist#driver'].children == (
        'kernel1', 'kernel2'
    )
    assert scheduler.item_map['transformation_module_hoist#another_driver'].children == (
        'kernel1',
    )
    assert not scheduler.item_map['subroutines_mod#kernel1'].children
    assert scheduler.item_map['subroutines_mod#kernel2'].children == (
        'device1', 'device2'
    )
    assert scheduler.item_map['subroutines_mod#device1'].children == (
        'device2',
    )
    assert not scheduler.item_map['subroutines_mod#device2'].children


@pytest.fixture(name='loki_69_dir')
def fixture_loki_69_dir(here):
    """
    Fixture to write test file for LOKI-69 test.
    """
    fcode = """
subroutine random_call_0(v_out,v_in,v_inout)
implicit none

    real(kind=jprb),intent(in)  :: v_in
    real(kind=jprb),intent(out)  :: v_out
    real(kind=jprb),intent(inout)  :: v_inout


end subroutine random_call_0

!subroutine random_call_1(v_out,v_in,v_inout)
!implicit none
!
!  real(kind=jprb),intent(in)  :: v_in
!  real(kind=jprb),intent(out)  :: v_out
!  real(kind=jprb),intent(inout)  :: v_inout
!
!
!end subroutine random_call_1

subroutine random_call_2(v_out,v_in,v_inout)
implicit none

    real(kind=jprb),intent(in)  :: v_in
    real(kind=jprb),intent(out)  :: v_out
    real(kind=jprb),intent(inout)  :: v_inout


end subroutine random_call_2

subroutine test(v_out,v_in,v_inout,some_logical)
implicit none

    real(kind=jprb),intent(in   )  :: v_in
    real(kind=jprb),intent(out  )  :: v_out
    real(kind=jprb),intent(inout)  :: v_inout

    logical,intent(in)             :: some_logical

    v_inout = 0._jprb
    if(some_logical)then
        call random_call_0(v_out,v_in,v_inout)
    endif

    if(some_logical) call random_call_2

end subroutine test
    """.strip()

    dirname = here/'loki69'
    dirname.mkdir(exist_ok=True)
    filename = dirname/'test.F90'
    filename.write_text(fcode)
    yield dirname
    try:
        filename.unlink()
        dirname.rmdir()
    except FileNotFoundError:
        pass


def test_scheduler_loki_69(loki_69_dir):
    """
    Test compliance of scheduler with edge cases reported in LOKI-69.
    """
    config = {
        'default': {
            'expand': True,
            'strict': True,
        },
    }

    scheduler = Scheduler(paths=loki_69_dir, seed_routines=['test'], config=config)
    assert sorted(scheduler.obj_map.keys()) == ['#random_call_0', '#random_call_2', '#test']
    assert '#random_call_1' not in scheduler.obj_map

    children_map = {
        '#test': ('random_call_0', 'random_call_2'),
        '#random_call_0': (),
        '#random_call_2': ()
    }
    assert len(scheduler.items) == len(children_map)
    assert all(item.children == children_map[item.name] for item in scheduler.items)


def test_scheduler_scopes(here, config, frontend):
    """
    Test discovery with import renames and duplicate names in separate scopes

      driver ----> kernel1_mod#kernel ----> kernel1_impl#kernel_impl
        |
        +--------> kernel2_mod#kernel ----> kernel2_impl#kernel_impl
    """
    proj = here/'sources/projScopes'

    scheduler = Scheduler(paths=proj, seed_routines=['driver'], config=config, frontend=frontend)

    expected_items = {
        '#driver', 'kernel1_mod#kernel', 'kernel1_impl#kernel_impl',
        'kernel2_mod#kernel', 'kernel2_impl#kernel_impl'
    }
    expected_dependencies = {
        ('#driver', 'kernel1_mod#kernel'), ('#driver', 'kernel2_mod#kernel'),
        ('kernel1_mod#kernel', 'kernel1_impl#kernel_impl'),
        ('kernel2_mod#kernel', 'kernel2_impl#kernel_impl'),
    }

    assert expected_items == {n.name for n in scheduler.items}
    assert expected_dependencies == {(e[0].name, e[1].name) for e in scheduler.dependencies}

    # Testing of callgraph visualisation
    cg_path = here/'callgraph_scopes'
    scheduler.callgraph(cg_path)

    vgraph = VisGraphWrapper(cg_path)
    assert all(n.upper() in vgraph.nodes for n in expected_items)
    assert all((e[0].upper(), e[1].upper()) in vgraph.edges for e in expected_dependencies)

    cg_path.unlink()
    cg_path.with_suffix('.pdf').unlink()


def test_scheduler_typebound_item(here):
    """
    Test the basic regex frontend nodes in :any:`Item` objects for fast dependency detection
    for type-bound procedures.
    """
    filepath = here/'sources/projTypeBound/typebound_item.F90'
    headerpath = here/'sources/projTypeBound/typebound_header.F90'
    otherpath = here/'sources/projTypeBound/typebound_other.F90'
    source = Sourcefile.from_file(filepath, frontend=REGEX)
    header = Sourcefile.from_file(headerpath, frontend=REGEX)
    other = Sourcefile.from_file(otherpath, frontend=REGEX)

    available_names = []
    for s in [source, header, other]:
        available_names += [f'#{r.name.lower()}' for r in s.subroutines]
        available_names += [f'{m.name.lower()}#{r.name.lower()}' for m in s.modules for r in m.subroutines]
        available_names += [f'{m.name.lower()}#{t.lower()}' for m in s.modules for t in m.typedefs]

    driver = SubroutineItem(name='#driver', source=source)

    # Check that calls (= dependencies) are correctly identified
    assert driver.calls == (
        'some_type%other_routine', 'some_type%some_routine',
        'header_type%member_routine', 'header_type%routine',
        'header_type%routine', 'other%member', 'other%var%member_routine'
    )

    # Check that imports are correctly identified
    assert [i.module for i in driver.imports] == ['typebound_item', 'typebound_header', 'typebound_other']
    assert driver.unqualified_imports == ('typebound_item', 'typebound_header')
    assert driver.qualified_imports == {'other': 'typebound_other#other_type'}

    # Check that calls are propagated as children
    assert set(driver.children) == set(driver.calls)

    # Check that fully-qualified names are correctly picked from the available names
    assert driver.qualify_names(driver.children, available_names) == (
        'typebound_item#some_type%other_routine', 'typebound_item#some_type%some_routine',
        'typebound_header#header_type%member_routine', 'typebound_header#header_type%routine',
        'typebound_other#other_type%member', 'typebound_other#other_type%var%member_routine'
    )

    other_routine = SubroutineItem(name='typebound_item#other_routine', source=source)
    assert isinstance(other_routine, SubroutineItem)
    assert isinstance(other_routine.routine, Subroutine)
    assert other_routine.calls == ('abor1', 'some_type%routine1', 'some_type%routine2')
    assert other_routine.children == other_routine.calls
    assert other_routine.qualify_names(other_routine.children, available_names) == (
        'typebound_header#abor1', 'typebound_item#some_type%routine1', 'typebound_item#some_type%routine2'
    )

    # Local names (i.e. within the same scope) can be qualified in any case, while non-local names
    # can potentially exist globally or come from one of the unqualified imports, for which we return
    # a tuple of candidates
    assert other_routine.qualify_names(other_routine.children, available_names=[]) == (
        ('#abor1', 'typebound_header#abor1'), 'typebound_item#some_type%routine1', 'typebound_item#some_type%routine2'
    )

    routine = SubroutineItem(
        name='typebound_item#routine', source=source, config={'disable': ['some_type%some_routine']}
    )
    assert isinstance(routine, SubroutineItem)
    assert isinstance(routine.routine, Subroutine)
    assert routine.calls == ('some_type%some_routine',)
    # No children due to `disable` config
    assert not routine.children
    assert not routine.qualify_names(routine.children, available_names)

    routine1 = SubroutineItem(name='typebound_item#routine1', source=source, config={'disable': ['module_routine']})
    assert isinstance(routine1, SubroutineItem)
    assert isinstance(routine1.routine, Subroutine)
    assert routine1.calls == ('module_routine',)
    assert not routine1.children
    assert not routine1.qualify_names(routine1.children, available_names)

    some_type_some_routine = ProcedureBindingItem(
        name='typebound_item#some_type%some_routine', source=source,
        config={'ignore': ['some_routine']}
    )
    assert isinstance(some_type_some_routine, ProcedureBindingItem)
    assert some_type_some_routine.routine is None
    assert some_type_some_routine.calls == ('some_routine',)
    # Ignored routines still show up as children
    assert some_type_some_routine.children == some_type_some_routine.calls
    assert some_type_some_routine.qualify_names(some_type_some_routine.children, available_names) == (
        'typebound_item#some_routine',
    )

    some_type_routine = ProcedureBindingItem(
        name='typebound_item#some_type%routine', source=source,
        config={'block': ['module_routine']}
    )
    assert isinstance(some_type_routine, ProcedureBindingItem)
    assert some_type_routine.routine is None
    assert some_type_routine.calls == ('module_routine',)
    # Blocked routines still show up as children
    assert some_type_routine.children == some_type_routine.calls
    assert some_type_routine.qualify_names(some_type_routine.children, available_names) == (
        'typebound_item#module_routine',
    )
    assert some_type_routine.qualify_names(some_type_routine.children) == (
        'typebound_item#module_routine',
    )

    other_type_member = ProcedureBindingItem(name='typebound_other#other_type%member', source=other)
    assert isinstance(other_type_member, ProcedureBindingItem)
    assert other_type_member.routine is None
    assert other_type_member.qualified_imports == {'header': 'typebound_header#header_type'}
    assert other_type_member.calls == ('other_member',)
    assert other_type_member.children == other_type_member.calls
    assert other_type_member.qualify_names(other_type_member.children, available_names) == (
        'typebound_other#other_member',
    )

    other_type_var_member_routine = ProcedureBindingItem(
        name='typebound_other#other_type%var%member_routine', source=other
    )
    assert isinstance(other_type_var_member_routine, ProcedureBindingItem)
    assert other_type_var_member_routine.routine is None
    assert other_type_var_member_routine.qualified_imports == {'header': 'typebound_header#header_type'}
    assert other_type_var_member_routine.calls == ('header%member_routine',)
    assert other_type_var_member_routine.children == other_type_var_member_routine.calls
    # typebound names can also be fully qualified if they are declared in the same scope
    assert other_type_var_member_routine.qualify_names(other_type_var_member_routine.calls, available_names) == (
        'typebound_header#header_type%member_routine',
    )
    assert other_type_var_member_routine.qualify_names(other_type_var_member_routine.calls) == (
        'typebound_header#header_type%member_routine',
    )

    header_type_member_routine = ProcedureBindingItem(
        name='typebound_header#header_type%member_routine', source=header
    )
    assert isinstance(header_type_member_routine, ProcedureBindingItem)
    assert header_type_member_routine.routine is None
    assert header_type_member_routine.calls == ('header_member_routine',)
    assert header_type_member_routine.children == header_type_member_routine.calls
    assert header_type_member_routine.qualify_names(header_type_member_routine.children, available_names) == (
        'typebound_header#header_member_routine',
    )


@pytest.mark.skipif(importlib.util.find_spec('graphviz') is None, reason='Graphviz is not installed')
def test_scheduler_typebound(here, config, frontend):
    """
    Test correct dependency chasing for typebound procedure calls.

    projTypeBound: driver -> some_type%other_routine -> other_routine -> some_type%routine1 -> routine1
                 | | | | | |                                          |                                |
                 | | | | | |       +- routine <- some_type%routine2 <-+                                +---------+
                 | | | | | |       |                                                                             |
                 | | | | | +--> some_type%some_routine -> some_routine -> some_type%routine -> module_routine  <-+
                 | | | +------> header_type%member_routine -> header_member_routine
                 | | +--------> header_type%routine -> header_type%routine_real -> header_routine_real
                 | |                           |
                 | |                           +---> header_type%routine_integer -> routine_integer
                 | +---------->other_type%member -> other_member -> header_member_routine   <--+
                 |                                                                             |
                 +------------>other_type%var%%member_routine -> header_type%member_routine  --+
    """
    proj = here/'sources/projTypeBound'

    scheduler = Scheduler(
        paths=proj, seed_routines=['driver'], config=config,
        full_parse=False, frontend=frontend
    )

    expected_items = {
        '#driver',
        'typebound_item#some_type%some_routine', 'typebound_item#some_type%other_routine',
        'typebound_item#other_routine', 'typebound_item#some_type%routine1',
        'typebound_item#routine1', 'typebound_item#some_type%routine2', 'typebound_item#routine',
        'typebound_header#header_type%member_routine',
        'typebound_header#header_member_routine',
        'typebound_item#some_type%routine', 'typebound_item#module_routine',
        'typebound_item#some_routine', 'typebound_header#header_type%routine',
        'typebound_header#header_type%routine_real', 'typebound_header#header_routine_real',
        'typebound_header#header_type%routine_integer', 'typebound_header#routine_integer',
        'typebound_header#abor1', 'typebound_other#other_type%member',
        'typebound_other#other_member', 'typebound_other#other_type%var%member_routine'
    }
    expected_dependencies = {
        ('#driver', 'typebound_item#some_type%other_routine'),
        ('typebound_item#some_type%other_routine', 'typebound_item#other_routine'),
        ('typebound_item#other_routine', 'typebound_item#some_type%routine1'),
        ('typebound_item#some_type%routine1', 'typebound_item#routine1'),
        ('typebound_item#routine1', 'typebound_item#module_routine'),
        ('typebound_item#other_routine', 'typebound_item#some_type%routine2'),
        ('typebound_item#some_type%routine2', 'typebound_item#routine'),
        ('typebound_item#routine', 'typebound_item#some_type%some_routine'),
        ('#driver', 'typebound_item#some_type%some_routine'),
        ('typebound_item#some_type%some_routine', 'typebound_item#some_routine'),
        ('typebound_item#some_routine', 'typebound_item#some_type%routine'),
        ('typebound_item#some_type%routine', 'typebound_item#module_routine'),
        ('#driver', 'typebound_header#header_type%member_routine'),
        ('typebound_header#header_type%member_routine', 'typebound_header#header_member_routine'),
        ('#driver', 'typebound_other#other_type%member'),
        ('typebound_other#other_type%member', 'typebound_other#other_member'),
        ('typebound_other#other_member', 'typebound_header#header_member_routine'),
        ('typebound_other#other_member', 'typebound_other#other_type%var%member_routine'),
        ('#driver', 'typebound_other#other_type%var%member_routine'),
        ('typebound_other#other_type%var%member_routine', 'typebound_header#header_type%member_routine'),
        ('typebound_item#other_routine', 'typebound_header#abor1'),
        ('#driver', 'typebound_header#header_type%routine'),
        ('typebound_header#header_type%routine', 'typebound_header#header_type%routine_real'),
        ('typebound_header#header_type%routine_real', 'typebound_header#header_routine_real'),
        ('typebound_header#header_type%routine', 'typebound_header#header_type%routine_integer'),
        ('typebound_header#header_type%routine_integer', 'typebound_header#routine_integer')
    }
    assert expected_items == {n.name for n in scheduler.items}
    assert expected_dependencies == {(e[0].name, e[1].name) for e in scheduler.dependencies}

    # Testing of callgraph visualisation
    cg_path = here/'callgraph_typebound'
    scheduler.callgraph(cg_path)

    vgraph = VisGraphWrapper(cg_path)
    assert all(n.upper() in vgraph.nodes for n in expected_items)
    assert all((e[0].upper(), e[1].upper()) in vgraph.edges for e in expected_dependencies)

    cg_path.unlink()
    cg_path.with_suffix('.pdf').unlink()


@pytest.mark.skipif(importlib.util.find_spec('graphviz') is None, reason='Graphviz is not installed')
def test_scheduler_typebound_ignore(here, config, frontend):
    """
    Test correct dependency chasing for typebound procedure calls with ignore working for
    typebound procedures correctly.

    projTypeBound: driver -> some_type%other_routine -> other_routine -> some_type%routine1 -> routine1
                   | | | | |                                          |                                |
                   | | | | |       +- routine <- some_type%routine2 <-+                                +---------+
                   | | | | |       |                                                                             |
                   | | | | +--> some_type%some_routine -> some_routine -> some_type%routine -> module_routine  <-+
                   | | +------> header_type%member_routine -> header_member_routine
                   | +--------> header_type%routine -> header_type%routine_real -> header_routine_real
                   |                           |
                   |                           +---> header_type%routine_integer -> routine_integer
                   +---------->other_type%member -> other_member -> header_member_routine
    """
    proj = here/'sources/projTypeBound'

    my_config = config.copy()
    my_config['default']['disable'] += ['some_type%some_routine', 'header_member_routine']
    my_config['routine'] = [
        {
            'name': 'other_member',
            'disable': my_config['default']['disable'] + ['member_routine']
        }
    ]

    scheduler = Scheduler(
        paths=proj, seed_routines=['driver'], config=my_config,
        full_parse=False, frontend=frontend
    )

    expected_items = {
        '#driver',
        'typebound_item#some_type%other_routine', 'typebound_item#other_routine',
        'typebound_item#some_type%routine1', 'typebound_item#routine1',
        'typebound_item#some_type%routine2', 'typebound_item#routine',
        'typebound_header#header_type%member_routine',
        'typebound_item#module_routine',
        'typebound_header#header_type%routine',
        'typebound_header#header_type%routine_real', 'typebound_header#header_routine_real',
        'typebound_header#header_type%routine_integer', 'typebound_header#routine_integer',
        'typebound_header#abor1', 'typebound_other#other_type%member',
        'typebound_other#other_member', 'typebound_other#other_type%var%member_routine'
    }
    expected_dependencies = {
        ('#driver', 'typebound_item#some_type%other_routine'),
        ('typebound_item#some_type%other_routine', 'typebound_item#other_routine'),
        ('typebound_item#other_routine', 'typebound_item#some_type%routine1'),
        ('typebound_item#some_type%routine1', 'typebound_item#routine1'),
        ('typebound_item#routine1', 'typebound_item#module_routine'),
        ('typebound_item#other_routine', 'typebound_item#some_type%routine2'),
        ('typebound_item#some_type%routine2', 'typebound_item#routine'),
        ('#driver', 'typebound_header#header_type%member_routine'),
        ('#driver', 'typebound_other#other_type%member'),
        ('typebound_other#other_type%member', 'typebound_other#other_member'),
        ('typebound_other#other_member', 'typebound_other#other_type%var%member_routine'),
        ('#driver', 'typebound_other#other_type%var%member_routine'),
        ('typebound_other#other_type%var%member_routine', 'typebound_header#header_type%member_routine'),
        ('typebound_item#other_routine', 'typebound_header#abor1'),
        ('#driver', 'typebound_header#header_type%routine'),
        ('typebound_header#header_type%routine', 'typebound_header#header_type%routine_real'),
        ('typebound_header#header_type%routine_real', 'typebound_header#header_routine_real'),
        ('typebound_header#header_type%routine', 'typebound_header#header_type%routine_integer'),
        ('typebound_header#header_type%routine_integer', 'typebound_header#routine_integer')
    }
    assert expected_items == {n.name for n in scheduler.items}
    assert expected_dependencies == {(e[0].name, e[1].name) for e in scheduler.dependencies}

    # Testing of callgraph visualisation
    cg_path = here/'callgraph_typebound'
    scheduler.callgraph(cg_path)

    vgraph = VisGraphWrapper(cg_path)
    assert all(n.upper() in vgraph.nodes for n in expected_items)
    assert all((e[0].upper(), e[1].upper()) in vgraph.edges for e in expected_dependencies)

    cg_path.unlink()
    cg_path.with_suffix('.pdf').unlink()


<<<<<<< HEAD
def test_scheduler_qualify_names():
    """
    Make sure qualified names are all lower case
    """
    fcode = """
module some_mod
    use other_mod
    use MORE_MOD
    implicit none
contains
    subroutine DRIVER
        use YET_another_mod
        call routine
    end subroutine DRIVER
end module some_mod
    """.strip()

    source = Sourcefile.from_source(fcode, frontend=REGEX)
    item = SubroutineItem(name='some_mod#driver', source=source)
    assert item.qualify_names(item.children) == (
        ('#routine', 'yet_another_mod#routine', 'other_mod#routine', 'more_mod#routine'),
    )

=======
@pytest.mark.parametrize('use_file_graph,reverse', [
    (False, False), (False, True), (True, False), (True, True)
])
def test_scheduler_traversal_order(here, config, frontend, use_file_graph, reverse):
    """
    Test correct traversal order for scheduler processing

    """
    proj = here/'sources/projHoist'

    scheduler = Scheduler(
        paths=proj, seed_routines=['driver'], config=config,
        full_parse=True, frontend=frontend
    )

    if use_file_graph:
        expected = [
            'transformation_module_hoist#driver', 'subroutines_mod#kernel1'
        ]
    else:
        expected = [
            'transformation_module_hoist#driver', 'subroutines_mod#kernel1', 'subroutines_mod#kernel2',
            'subroutines_mod#device1', 'subroutines_mod#device2'
        ]

    class LoggingTransformation(Transformation):

        def __init__(self):
            self.record = []

        def transform_file(self, sourcefile, **kwargs):
            item = kwargs['item']
            self.record += [item.name]

    transformation = LoggingTransformation()
    scheduler.process(transformation=transformation, reverse=reverse, use_file_graph=use_file_graph)

    if reverse:
        assert transformation.record == expected[::-1]
    else:
        assert transformation.record == expected


>>>>>>> 1d2025aa
@pytest.mark.parametrize('frontend', available_frontends())
def test_scheduler_nested_type_enrichment(frontend, config):
    """
    Make sure that enrichment works correctly for nested types across
    multiple source files
    """
    fcode1 = """
module typebound_procedure_calls_mod
    implicit none

    type my_type
        integer :: val
    contains
        procedure :: reset
        procedure :: add => add_my_type
    end type my_type

    type other_type
        type(my_type) :: arr(3)
    contains
        procedure :: add => add_other_type
        procedure :: total_sum
    end type other_type

contains

    subroutine reset(this)
        class(my_type), intent(inout) :: this
        this%val = 0
    end subroutine reset

    subroutine add_my_type(this, val)
        class(my_type), intent(inout) :: this
        integer, intent(in) :: val
        this%val = this%val + val
    end subroutine add_my_type

    subroutine add_other_type(this, other)
        class(other_type) :: this
        type(other_type) :: other
        integer :: i
        do i=1,3
            call this%arr(i)%add(other%arr(i)%val)
        end do
    end subroutine add_other_type

    function total_sum(this) result(result)
        class(other_type), intent(in) :: this
        integer :: result
        integer :: i
        result = 0
        do i=1,3
            result = result + this%arr(i)%val
        end do
    end function total_sum

end module typebound_procedure_calls_mod
    """.strip()

    fcode2 = """
module other_typebound_procedure_calls_mod
    use typebound_procedure_calls_mod, only: other_type
    implicit none

    type third_type
        type(other_type) :: stuff(2)
    contains
        procedure :: init
        procedure :: print => print_content
    end type third_type

contains

    subroutine init(this)
        class(third_type), intent(inout) :: this
        integer :: i, j
        do i=1,2
            do j=1,3
                call this%stuff(i)%arr(j)%reset()
                call this%stuff(i)%arr(j)%add(i+j)
            end do
        end do
    end subroutine init

    subroutine print_content(this)
        class(third_type), intent(inout) :: this
        call this%stuff(1)%add(this%stuff(2))
        print *, this%stuff(1)%total_sum()
    end subroutine print_content
end module other_typebound_procedure_calls_mod
    """.strip()

    fcode3 = """
subroutine driver
    use other_typebound_procedure_calls_mod, only: third_type
    implicit none
    type(third_type) :: data
    integer :: mysum

    call data%init()
    call data%stuff(1)%arr(1)%add(1)
    mysum = data%stuff(1)%total_sum() + data%stuff(2)%total_sum()
    call data%print
end subroutine driver
    """.strip()

    workdir = gettempdir()/'test_scheduler_nested_type_enrichment'
    workdir.mkdir(exist_ok=True)
    (workdir/'typebound_procedure_calls_mod.F90').write_text(fcode1)
    (workdir/'other_typebound_procedure_calls_mod.F90').write_text(fcode2)
    (workdir/'driver.F90').write_text(fcode3)

    scheduler = Scheduler(paths=[workdir], config=config, seed_routines=['driver'], frontend=frontend)

    driver = scheduler['#driver'].source['driver']
    calls = FindNodes(CallStatement).visit(driver.body)
    assert len(calls) == 3
    for call in calls:
        assert isinstance(call.name, ProcedureSymbol)
        assert isinstance(call.name.type.dtype, ProcedureType)
        assert call.name.parent
        assert isinstance(call.name.parent.type.dtype, DerivedType)

    assert isinstance(calls[0].name.parent, Scalar)
    assert calls[0].name.parent.type.dtype.name == 'third_type'
    assert isinstance(calls[0].name.parent.type.dtype.typedef, TypeDef)

    assert isinstance(calls[1].name.parent, Array)
    assert calls[1].name.parent.type.dtype.name == 'my_type'
    assert isinstance(calls[1].name.parent.type.dtype.typedef, TypeDef)

    assert isinstance(calls[1].name.parent.parent, Array)
    assert isinstance(calls[1].name.parent.parent.type.dtype, DerivedType)
    assert calls[1].name.parent.parent.type.dtype.name == 'other_type'
    assert isinstance(calls[1].name.parent.parent.type.dtype.typedef, TypeDef)

    assert isinstance(calls[1].name.parent.parent.parent, Scalar)
    assert isinstance(calls[1].name.parent.parent.parent.type.dtype, DerivedType)
    assert calls[1].name.parent.parent.parent.type.dtype.name == 'third_type'
    assert isinstance(calls[1].name.parent.parent.parent.type.dtype.typedef, TypeDef)

    inline_calls = FindInlineCalls().visit(driver.body)
    assert len(inline_calls) == 2
    for call in inline_calls:
        assert isinstance(call.function, ProcedureSymbol)
        assert isinstance(call.function.type.dtype, ProcedureType)

        assert call.function.parent
        assert isinstance(call.function.parent, Array)
        assert isinstance(call.function.parent.type.dtype, DerivedType)
        assert call.function.parent.type.dtype.name == 'other_type'
        assert isinstance(call.function.parent.type.dtype.typedef, TypeDef)

        assert call.function.parent.parent
        assert isinstance(call.function.parent.parent, Scalar)
        assert isinstance(call.function.parent.parent.type.dtype, DerivedType)
        assert call.function.parent.parent.type.dtype.name == 'third_type'
        assert isinstance(call.function.parent.parent.type.dtype.typedef, TypeDef)

    rmtree(workdir)


def test_scheduler_qualify_names():
    """
    Make sure qualified names are all lower case
    """
    fcode = """
module some_mod
    use other_mod
    use MORE_MOD
    implicit none
contains
    subroutine DRIVER
        use YET_another_mod
        call routine
    end subroutine DRIVER
end module some_mod
    """.strip()

    source = Sourcefile.from_source(fcode, frontend=REGEX)
    item = SubroutineItem(name='some_mod#driver', source=source)
    assert item.qualify_names(item.children) == (
        ('#routine', 'yet_another_mod#routine', 'other_mod#routine', 'more_mod#routine'),
    )


@pytest.mark.parametrize('frontend', available_frontends())
def test_scheduler_inline_call(here, config, frontend):
    """
    Test that inline function calls declared via an explicit interface are added as dependencies.
    """

    my_config = config.copy()
    my_config['routine'] = [
        {
            'name': 'driver',
            'role': 'driver'
        }
    ]

    scheduler = Scheduler(paths=here/'sources/projInlineCalls', config=my_config, frontend=frontend)

    expected_items = {'#driver', '#double_real'}
    expected_dependencies = {('#driver', '#double_real')}

    assert expected_items == {i.name for i in scheduler.items}
    assert expected_dependencies == {(d[0].name, d[1].name) for d in scheduler.dependencies}

    for i in scheduler.items:
        if i.name == '#double_real':
            assert isinstance(i, SubroutineItem)<|MERGE_RESOLUTION|>--- conflicted
+++ resolved
@@ -1331,7 +1331,211 @@
     cg_path.with_suffix('.pdf').unlink()
 
 
-<<<<<<< HEAD
+@pytest.mark.parametrize('use_file_graph,reverse', [
+    (False, False), (False, True), (True, False), (True, True)
+])
+def test_scheduler_traversal_order(here, config, frontend, use_file_graph, reverse):
+    """
+    Test correct traversal order for scheduler processing
+
+    """
+    proj = here/'sources/projHoist'
+
+    scheduler = Scheduler(
+        paths=proj, seed_routines=['driver'], config=config,
+        full_parse=True, frontend=frontend
+    )
+
+    if use_file_graph:
+        expected = [
+            'transformation_module_hoist#driver', 'subroutines_mod#kernel1'
+        ]
+    else:
+        expected = [
+            'transformation_module_hoist#driver', 'subroutines_mod#kernel1', 'subroutines_mod#kernel2',
+            'subroutines_mod#device1', 'subroutines_mod#device2'
+        ]
+
+    class LoggingTransformation(Transformation):
+
+        def __init__(self):
+            self.record = []
+
+        def transform_file(self, sourcefile, **kwargs):
+            item = kwargs['item']
+            self.record += [item.name]
+
+    transformation = LoggingTransformation()
+    scheduler.process(transformation=transformation, reverse=reverse, use_file_graph=use_file_graph)
+
+    if reverse:
+        assert transformation.record == expected[::-1]
+    else:
+        assert transformation.record == expected
+
+
+@pytest.mark.parametrize('frontend', available_frontends())
+def test_scheduler_nested_type_enrichment(frontend, config):
+    """
+    Make sure that enrichment works correctly for nested types across
+    multiple source files
+    """
+    fcode1 = """
+module typebound_procedure_calls_mod
+    implicit none
+
+    type my_type
+        integer :: val
+    contains
+        procedure :: reset
+        procedure :: add => add_my_type
+    end type my_type
+
+    type other_type
+        type(my_type) :: arr(3)
+    contains
+        procedure :: add => add_other_type
+        procedure :: total_sum
+    end type other_type
+
+contains
+
+    subroutine reset(this)
+        class(my_type), intent(inout) :: this
+        this%val = 0
+    end subroutine reset
+
+    subroutine add_my_type(this, val)
+        class(my_type), intent(inout) :: this
+        integer, intent(in) :: val
+        this%val = this%val + val
+    end subroutine add_my_type
+
+    subroutine add_other_type(this, other)
+        class(other_type) :: this
+        type(other_type) :: other
+        integer :: i
+        do i=1,3
+            call this%arr(i)%add(other%arr(i)%val)
+        end do
+    end subroutine add_other_type
+
+    function total_sum(this) result(result)
+        class(other_type), intent(in) :: this
+        integer :: result
+        integer :: i
+        result = 0
+        do i=1,3
+            result = result + this%arr(i)%val
+        end do
+    end function total_sum
+
+end module typebound_procedure_calls_mod
+    """.strip()
+
+    fcode2 = """
+module other_typebound_procedure_calls_mod
+    use typebound_procedure_calls_mod, only: other_type
+    implicit none
+
+    type third_type
+        type(other_type) :: stuff(2)
+    contains
+        procedure :: init
+        procedure :: print => print_content
+    end type third_type
+
+contains
+
+    subroutine init(this)
+        class(third_type), intent(inout) :: this
+        integer :: i, j
+        do i=1,2
+            do j=1,3
+                call this%stuff(i)%arr(j)%reset()
+                call this%stuff(i)%arr(j)%add(i+j)
+            end do
+        end do
+    end subroutine init
+
+    subroutine print_content(this)
+        class(third_type), intent(inout) :: this
+        call this%stuff(1)%add(this%stuff(2))
+        print *, this%stuff(1)%total_sum()
+    end subroutine print_content
+end module other_typebound_procedure_calls_mod
+    """.strip()
+
+    fcode3 = """
+subroutine driver
+    use other_typebound_procedure_calls_mod, only: third_type
+    implicit none
+    type(third_type) :: data
+    integer :: mysum
+
+    call data%init()
+    call data%stuff(1)%arr(1)%add(1)
+    mysum = data%stuff(1)%total_sum() + data%stuff(2)%total_sum()
+    call data%print
+end subroutine driver
+    """.strip()
+
+    workdir = gettempdir()/'test_scheduler_nested_type_enrichment'
+    workdir.mkdir(exist_ok=True)
+    (workdir/'typebound_procedure_calls_mod.F90').write_text(fcode1)
+    (workdir/'other_typebound_procedure_calls_mod.F90').write_text(fcode2)
+    (workdir/'driver.F90').write_text(fcode3)
+
+    scheduler = Scheduler(paths=[workdir], config=config, seed_routines=['driver'], frontend=frontend)
+
+    driver = scheduler['#driver'].source['driver']
+    calls = FindNodes(CallStatement).visit(driver.body)
+    assert len(calls) == 3
+    for call in calls:
+        assert isinstance(call.name, ProcedureSymbol)
+        assert isinstance(call.name.type.dtype, ProcedureType)
+        assert call.name.parent
+        assert isinstance(call.name.parent.type.dtype, DerivedType)
+
+    assert isinstance(calls[0].name.parent, Scalar)
+    assert calls[0].name.parent.type.dtype.name == 'third_type'
+    assert isinstance(calls[0].name.parent.type.dtype.typedef, TypeDef)
+
+    assert isinstance(calls[1].name.parent, Array)
+    assert calls[1].name.parent.type.dtype.name == 'my_type'
+    assert isinstance(calls[1].name.parent.type.dtype.typedef, TypeDef)
+
+    assert isinstance(calls[1].name.parent.parent, Array)
+    assert isinstance(calls[1].name.parent.parent.type.dtype, DerivedType)
+    assert calls[1].name.parent.parent.type.dtype.name == 'other_type'
+    assert isinstance(calls[1].name.parent.parent.type.dtype.typedef, TypeDef)
+
+    assert isinstance(calls[1].name.parent.parent.parent, Scalar)
+    assert isinstance(calls[1].name.parent.parent.parent.type.dtype, DerivedType)
+    assert calls[1].name.parent.parent.parent.type.dtype.name == 'third_type'
+    assert isinstance(calls[1].name.parent.parent.parent.type.dtype.typedef, TypeDef)
+
+    inline_calls = FindInlineCalls().visit(driver.body)
+    assert len(inline_calls) == 2
+    for call in inline_calls:
+        assert isinstance(call.function, ProcedureSymbol)
+        assert isinstance(call.function.type.dtype, ProcedureType)
+
+        assert call.function.parent
+        assert isinstance(call.function.parent, Array)
+        assert isinstance(call.function.parent.type.dtype, DerivedType)
+        assert call.function.parent.type.dtype.name == 'other_type'
+        assert isinstance(call.function.parent.type.dtype.typedef, TypeDef)
+
+        assert call.function.parent.parent
+        assert isinstance(call.function.parent.parent, Scalar)
+        assert isinstance(call.function.parent.parent.type.dtype, DerivedType)
+        assert call.function.parent.parent.type.dtype.name == 'third_type'
+        assert isinstance(call.function.parent.parent.type.dtype.typedef, TypeDef)
+
+    rmtree(workdir)
+
+
 def test_scheduler_qualify_names():
     """
     Make sure qualified names are all lower case
@@ -1355,236 +1559,6 @@
         ('#routine', 'yet_another_mod#routine', 'other_mod#routine', 'more_mod#routine'),
     )
 
-=======
-@pytest.mark.parametrize('use_file_graph,reverse', [
-    (False, False), (False, True), (True, False), (True, True)
-])
-def test_scheduler_traversal_order(here, config, frontend, use_file_graph, reverse):
-    """
-    Test correct traversal order for scheduler processing
-
-    """
-    proj = here/'sources/projHoist'
-
-    scheduler = Scheduler(
-        paths=proj, seed_routines=['driver'], config=config,
-        full_parse=True, frontend=frontend
-    )
-
-    if use_file_graph:
-        expected = [
-            'transformation_module_hoist#driver', 'subroutines_mod#kernel1'
-        ]
-    else:
-        expected = [
-            'transformation_module_hoist#driver', 'subroutines_mod#kernel1', 'subroutines_mod#kernel2',
-            'subroutines_mod#device1', 'subroutines_mod#device2'
-        ]
-
-    class LoggingTransformation(Transformation):
-
-        def __init__(self):
-            self.record = []
-
-        def transform_file(self, sourcefile, **kwargs):
-            item = kwargs['item']
-            self.record += [item.name]
-
-    transformation = LoggingTransformation()
-    scheduler.process(transformation=transformation, reverse=reverse, use_file_graph=use_file_graph)
-
-    if reverse:
-        assert transformation.record == expected[::-1]
-    else:
-        assert transformation.record == expected
-
-
->>>>>>> 1d2025aa
-@pytest.mark.parametrize('frontend', available_frontends())
-def test_scheduler_nested_type_enrichment(frontend, config):
-    """
-    Make sure that enrichment works correctly for nested types across
-    multiple source files
-    """
-    fcode1 = """
-module typebound_procedure_calls_mod
-    implicit none
-
-    type my_type
-        integer :: val
-    contains
-        procedure :: reset
-        procedure :: add => add_my_type
-    end type my_type
-
-    type other_type
-        type(my_type) :: arr(3)
-    contains
-        procedure :: add => add_other_type
-        procedure :: total_sum
-    end type other_type
-
-contains
-
-    subroutine reset(this)
-        class(my_type), intent(inout) :: this
-        this%val = 0
-    end subroutine reset
-
-    subroutine add_my_type(this, val)
-        class(my_type), intent(inout) :: this
-        integer, intent(in) :: val
-        this%val = this%val + val
-    end subroutine add_my_type
-
-    subroutine add_other_type(this, other)
-        class(other_type) :: this
-        type(other_type) :: other
-        integer :: i
-        do i=1,3
-            call this%arr(i)%add(other%arr(i)%val)
-        end do
-    end subroutine add_other_type
-
-    function total_sum(this) result(result)
-        class(other_type), intent(in) :: this
-        integer :: result
-        integer :: i
-        result = 0
-        do i=1,3
-            result = result + this%arr(i)%val
-        end do
-    end function total_sum
-
-end module typebound_procedure_calls_mod
-    """.strip()
-
-    fcode2 = """
-module other_typebound_procedure_calls_mod
-    use typebound_procedure_calls_mod, only: other_type
-    implicit none
-
-    type third_type
-        type(other_type) :: stuff(2)
-    contains
-        procedure :: init
-        procedure :: print => print_content
-    end type third_type
-
-contains
-
-    subroutine init(this)
-        class(third_type), intent(inout) :: this
-        integer :: i, j
-        do i=1,2
-            do j=1,3
-                call this%stuff(i)%arr(j)%reset()
-                call this%stuff(i)%arr(j)%add(i+j)
-            end do
-        end do
-    end subroutine init
-
-    subroutine print_content(this)
-        class(third_type), intent(inout) :: this
-        call this%stuff(1)%add(this%stuff(2))
-        print *, this%stuff(1)%total_sum()
-    end subroutine print_content
-end module other_typebound_procedure_calls_mod
-    """.strip()
-
-    fcode3 = """
-subroutine driver
-    use other_typebound_procedure_calls_mod, only: third_type
-    implicit none
-    type(third_type) :: data
-    integer :: mysum
-
-    call data%init()
-    call data%stuff(1)%arr(1)%add(1)
-    mysum = data%stuff(1)%total_sum() + data%stuff(2)%total_sum()
-    call data%print
-end subroutine driver
-    """.strip()
-
-    workdir = gettempdir()/'test_scheduler_nested_type_enrichment'
-    workdir.mkdir(exist_ok=True)
-    (workdir/'typebound_procedure_calls_mod.F90').write_text(fcode1)
-    (workdir/'other_typebound_procedure_calls_mod.F90').write_text(fcode2)
-    (workdir/'driver.F90').write_text(fcode3)
-
-    scheduler = Scheduler(paths=[workdir], config=config, seed_routines=['driver'], frontend=frontend)
-
-    driver = scheduler['#driver'].source['driver']
-    calls = FindNodes(CallStatement).visit(driver.body)
-    assert len(calls) == 3
-    for call in calls:
-        assert isinstance(call.name, ProcedureSymbol)
-        assert isinstance(call.name.type.dtype, ProcedureType)
-        assert call.name.parent
-        assert isinstance(call.name.parent.type.dtype, DerivedType)
-
-    assert isinstance(calls[0].name.parent, Scalar)
-    assert calls[0].name.parent.type.dtype.name == 'third_type'
-    assert isinstance(calls[0].name.parent.type.dtype.typedef, TypeDef)
-
-    assert isinstance(calls[1].name.parent, Array)
-    assert calls[1].name.parent.type.dtype.name == 'my_type'
-    assert isinstance(calls[1].name.parent.type.dtype.typedef, TypeDef)
-
-    assert isinstance(calls[1].name.parent.parent, Array)
-    assert isinstance(calls[1].name.parent.parent.type.dtype, DerivedType)
-    assert calls[1].name.parent.parent.type.dtype.name == 'other_type'
-    assert isinstance(calls[1].name.parent.parent.type.dtype.typedef, TypeDef)
-
-    assert isinstance(calls[1].name.parent.parent.parent, Scalar)
-    assert isinstance(calls[1].name.parent.parent.parent.type.dtype, DerivedType)
-    assert calls[1].name.parent.parent.parent.type.dtype.name == 'third_type'
-    assert isinstance(calls[1].name.parent.parent.parent.type.dtype.typedef, TypeDef)
-
-    inline_calls = FindInlineCalls().visit(driver.body)
-    assert len(inline_calls) == 2
-    for call in inline_calls:
-        assert isinstance(call.function, ProcedureSymbol)
-        assert isinstance(call.function.type.dtype, ProcedureType)
-
-        assert call.function.parent
-        assert isinstance(call.function.parent, Array)
-        assert isinstance(call.function.parent.type.dtype, DerivedType)
-        assert call.function.parent.type.dtype.name == 'other_type'
-        assert isinstance(call.function.parent.type.dtype.typedef, TypeDef)
-
-        assert call.function.parent.parent
-        assert isinstance(call.function.parent.parent, Scalar)
-        assert isinstance(call.function.parent.parent.type.dtype, DerivedType)
-        assert call.function.parent.parent.type.dtype.name == 'third_type'
-        assert isinstance(call.function.parent.parent.type.dtype.typedef, TypeDef)
-
-    rmtree(workdir)
-
-
-def test_scheduler_qualify_names():
-    """
-    Make sure qualified names are all lower case
-    """
-    fcode = """
-module some_mod
-    use other_mod
-    use MORE_MOD
-    implicit none
-contains
-    subroutine DRIVER
-        use YET_another_mod
-        call routine
-    end subroutine DRIVER
-end module some_mod
-    """.strip()
-
-    source = Sourcefile.from_source(fcode, frontend=REGEX)
-    item = SubroutineItem(name='some_mod#driver', source=source)
-    assert item.qualify_names(item.children) == (
-        ('#routine', 'yet_another_mod#routine', 'other_mod#routine', 'more_mod#routine'),
-    )
-
 
 @pytest.mark.parametrize('frontend', available_frontends())
 def test_scheduler_inline_call(here, config, frontend):
