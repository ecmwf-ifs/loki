--- conflicted
+++ resolved
@@ -595,12 +595,9 @@
         for item in SFilter(scheduler.sgraph, item_filter=ProcedureItem):
             normalize_range_indexing(item.ir)
 
-<<<<<<< HEAD
-    transformation = TemporariesPoolAllocatorTransformation(block_dim=block_dim, directive=directive,
-            cray_ptr_loc_rhs=cray_ptr_loc_rhs, key='some_key')
-=======
-    transformation = TemporariesPoolAllocatorTransformation(block_dim=block_dim, directive=directive)
->>>>>>> 31eabbee
+    transformation = TemporariesPoolAllocatorTransformation(
+        block_dim=block_dim, directive=directive, cray_ptr_loc_rhs=cray_ptr_loc_rhs
+    )
     scheduler.process(transformation=transformation)
     kernel_item = scheduler['kernel_mod#kernel']
     kernel2_item = scheduler['kernel_mod#kernel2']
